--- conflicted
+++ resolved
@@ -298,213 +298,20 @@
   });
 });
 
-console.log('📈 Starting enhanced price update service...');
-
-// Helper function to get CoinGecko ID from symbol
-const getCoinGeckoId = (symbol) => {
-  const mapping = {
-    'BTCUSDT': 'bitcoin',
-    'ETHUSDT': 'ethereum',
-    'BNBUSDT': 'binancecoin',
-    'ADAUSDT': 'cardano',
-    'SOLUSDT': 'solana',
-    'XRPUSDT': 'ripple',
-    'DOTUSDT': 'polkadot',
-    'LINKUSDT': 'chainlink',
-    'AVAXUSDT': 'avalanche-2',
-    'MATICUSDT': 'matic-network'
-  };
-  return mapping[symbol];
+// Update your price update interval
+const startPriceUpdates = () => {
+  console.log('📈 Starting enhanced price update service...');
+  
+  // Initial update
+  marketService.updatePrices();
+  
+  // Regular updates every 30 seconds (instead of 5 seconds to respect rate limits)
+  setInterval(async () => {
+    await marketService.updatePrices();
+  }, 30000);
 };
 
-<<<<<<< HEAD
-// Define the updatePrices function
-const updatePrices = async () => {
-  try {
-    console.log('🔄 Starting price update cycle...');
-    
-    // Get symbols to fetch
-    const symbols = TRADING_ASSETS.map(asset => asset.symbol);
-    console.log(`🔍 Fetching prices for: ${symbols.join(', ')}`);
-    
-    const results = await fetchPricesFromMultipleAPIs(symbols);
-    
-    if (results.length > 0) {
-      // Save to database
-      await savePricesToDatabase(results);
-      console.log(`✅ Updated ${results.length} prices successfully`);
-      
-      // Update price histories
-      await updatePriceHistories();
-      
-      // Emit to connected clients if io is available
-      if (typeof io !== 'undefined') {
-        io.emit('priceUpdate', results);
-        io.emit('portfolioUpdate', { message: 'Portfolio data updated' });
-        io.emit('marketDataUpdate', { message: 'Market data updated' });
-      }
-    } else {
-      console.log('⚠️ No prices were updated this cycle');
-    }
-    
-  } catch (error) {
-    console.error('❌ Error in updatePrices:', error.message);
-  }
-};
-
-// Define the updatePriceHistories function
-const updatePriceHistories = async () => {
-  try {
-    console.log('🔄 Updating price histories...');
-    
-    for (const asset of TRADING_ASSETS) {
-      try {
-        console.log(`📈 Fetching ${asset.symbol} (${asset.market}) - Attempt 1`);
-        
-        let price = null;
-        let source = 'unknown';
-        
-        // Try different APIs based on market type
-        if (asset.market === 'crypto') {
-          // Try Binance first for crypto
-          try {
-            const response = await axios.get(`https://api.binance.com/api/v3/ticker/price?symbol=${asset.symbol}`, {
-              timeout: 5000
-            });
-            price = parseFloat(response.data.price);
-            source = 'Binance';
-          } catch (error) {
-            console.log(`📈 Fetching ${asset.symbol} (${asset.market}) - Attempt 2`);
-            // Fallback to CoinGecko mapping
-            const coinGeckoId = getCoinGeckoId(asset.symbol);
-            if (coinGeckoId) {
-              try {
-                const response = await axios.get(`https://api.coingecko.com/api/v3/simple/price?ids=${coinGeckoId}&vs_currencies=usd`, {
-                  timeout: 5000
-                });
-                price = response.data[coinGeckoId]?.usd;
-                source = 'CoinGecko';
-              } catch (cgError) {
-                console.log(`📈 Fetching ${asset.symbol} (${asset.market}) - Attempt 3`);
-              }
-            }
-          }
-        } else if (asset.market === 'forex') {
-          // Try forex API
-          const base = asset.symbol.slice(0, 3);
-          const quote = asset.symbol.slice(3, 6);
-          
-          try {
-            const response = await axios.get(`https://api.fxratesapi.com/latest?base=${base}&symbols=${quote}`, {
-              timeout: 5000
-            });
-            price = response.data.rates[quote];
-            source = 'fxratesapi.com';
-          } catch (error) {
-            console.log(`📈 Fetching ${asset.symbol} (${asset.market}) - Attempt 2`);
-            try {
-              const response = await axios.get(`https://api.exchangerate.host/latest?base=${base}&symbols=${quote}`, {
-                timeout: 5000
-              });
-              price = response.data.rates[quote];
-              source = 'exchangerate.host';
-            } catch (error2) {
-              console.log(`📈 Fetching ${asset.symbol} (${asset.market}) - Attempt 3`);
-            }
-          }
-        } else if (asset.market === 'stocks') {
-          // Try Alpha Vantage for stocks
-          try {
-            const response = await axios.get(`https://www.alphavantage.co/query?function=GLOBAL_QUOTE&symbol=${asset.symbol}&apikey=demo`, {
-              timeout: 10000
-            });
-            price = parseFloat(response.data['Global Quote']?.['05. price']);
-            source = 'Alpha Vantage';
-          } catch (error) {
-            console.log(`📈 Fetching ${asset.symbol} (${asset.market}) - Attempt 2`);
-            try {
-              const response = await axios.get(`https://query1.finance.yahoo.com/v7/finance/quote?symbols=${asset.symbol}`, {
-                timeout: 5000
-              });
-              price = response.data.quoteResponse.result[0]?.regularMarketPrice;
-              source = 'Yahoo Finance';
-            } catch (error2) {
-              console.log(`📈 Fetching ${asset.symbol} (${asset.market}) - Attempt 3`);
-            }
-          }
-        } else if (asset.market === 'commodities') {
-          // Use fallback prices for commodities
-          const fallbackPrices = {
-            'GOLD': 2650 + (Math.random() - 0.5) * 20,
-            'OIL': 68.5 + (Math.random() - 0.5) * 5,
-            'SILVER': 31.5 + (Math.random() - 0.5) * 2,
-            'COPPER': 4.15 + (Math.random() - 0.5) * 0.3
-          };
-          
-          try {
-            const response = await axios.get(`https://api.metals.live/v1/spot/${asset.symbol.toLowerCase()}`, {
-              timeout: 5000
-            });
-            price = response.data.price;
-            source = 'metals.live';
-          } catch (error) {
-            console.log(`⚠️ Commodity API failed for ${asset.symbol}: ${error.message}`);
-            price = fallbackPrices[asset.symbol] || 100;
-            source = 'fallback';
-            console.log(`📊 Using fallback price for ${asset.symbol}: ${price}`);
-          }
-        }
-        
-        if (price && !isNaN(price) && price > 0) {
-          // Save to price history
-          const priceHistory = new PriceHistory({
-            symbol: asset.symbol,
-            price: price,
-            timestamp: new Date(),
-            market: asset.market,
-            source: source
-          });
-          
-          await priceHistory.save();
-          
-          console.log(`✅ ${asset.symbol}: ${price} (${source})`);
-          
-          // Get count of price points for this symbol
-          const count = await PriceHistory.countDocuments({ symbol: asset.symbol });
-          console.log(`📊 ${asset.symbol}: ${count} price points`);
-          
-        } else {
-          console.log(`❌ All attempts failed for ${asset.symbol}: ${price}`);
-        }
-        
-      } catch (error) {
-        console.error(`❌ Error fetching ${asset.symbol}:`, error.message);
-      }
-    }
-    
-    console.log('✅ Price history update completed');
-    
-  } catch (error) {
-    console.error('❌ Error updating price histories:', error.message);
-  }
-};
-
-// Now set up the intervals AFTER the functions are defined
-console.log('⏰ Setting up intervals...');
-
-// Start price updates every 30 seconds
-priceUpdateInterval = setInterval(updatePrices, 30 * 1000);
-
-// Start signal generation every 2 minutes  
-signalGenerationInterval = setInterval(generateSignals, 2 * 60 * 1000);
-
-// Initial calls
-console.log('🚀 Starting initial updates...');
-updatePrices();
-setTimeout(generateSignals, 5000); // Wait 5 seconds before first signal generation
-=======
 // Price updates will be started by startIntervals() function
->>>>>>> a1a7477b
 
 // --- Market Data Endpoint & Update ---
 app.get('/api/market/data', async (req, res) => {

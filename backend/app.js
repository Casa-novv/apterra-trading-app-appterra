--- conflicted
+++ resolved
@@ -630,12 +630,8 @@
 }
 
 // --- Enhanced signal generation function ---
-<<<<<<< HEAD
-const generateSignals = setInterval(async () => {
-=======
 async function generateSignals() {
   // Simple check - if MongoDB is not connected, skip silently
->>>>>>> 130466f9
   if (mongoose.connection.readyState !== 1) {
     console.log('🔌 MongoDB not connected - skipping signal generation');
     return;
@@ -867,13 +863,8 @@
     }
   }
   
-<<<<<<< HEAD
-  console.log('🎯 Signal generation completed');
-})
-=======
   console.log('✅ Signal generation completed');
 }
->>>>>>> 130466f9
 
 // --- Enhanced price history updater with better error handling ---
 const assets = [
@@ -894,11 +885,6 @@
 let marketUpdateInterval;
 let portfolioUpdateInterval;
 
-<<<<<<< HEAD
-// --- Function to start all intervals (called after server starts) ---
-const startIntervals = () => {
-  console.log('🔄 Initializing all intervals and services...');
-=======
 // Track system state
 let systemState = {
   priceCollectionStarted: false,
@@ -910,7 +896,6 @@
 // --- Enhanced function to start all intervals with better timing ---
 function startIntervals() {
   console.log('🔄 Initializing enhanced trading system...');
->>>>>>> 130466f9
   
   // Debug: Check all functions before starting intervals
   console.log('🔍 Function validation:');

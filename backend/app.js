require('dotenv').config();
let priceUpdateInterval;
let Signal, Market, Portfolio;
const express = require('express');
const http = require('http');
const cors = require('cors');
const mongoose = require('mongoose');
const WebSocket = require('ws');
const fetch = require('node-fetch');
const axios = require('axios');
// Instead of ta, we use technicalindicators:
const { RSI, MACD } = require('technicalindicators');
const jwt = require('jsonwebtoken');
const Sentiment = require('sentiment');
const tf = require('@tensorflow/tfjs');

const app = express();

// Enhanced CORS configuration
const corsOptions = {
  origin: [
    'http://localhost:3000',
    'http://localhost:3001',
    'http://127.0.0.1:3000',
    process.env.FRONTEND_URL
  ].filter(Boolean),
  credentials: true,
  optionsSuccessStatus: 200,
  methods: ['GET', 'POST', 'PUT', 'DELETE', 'PATCH', 'OPTIONS'],
  allowedHeaders: ['Content-Type', 'Authorization', 'x-auth-token']
};

app.use(cors(corsOptions));
app.use(express.json({ limit: '10mb' }));

// Request logging middleware
app.use((req, res, next) => {
  console.log(`${new Date().toISOString()} - ${req.method} ${req.path}`);
  next();
});

// Enhanced MongoDB connection with better error handling
const connectDB = async () => {
  try {
    console.log('🔄 Attempting to connect to MongoDB...');
    
    const conn = await mongoose.connect(process.env.MONGO_URI, {
      serverSelectionTimeoutMS: 30000,
      socketTimeoutMS: 45000,
      maxPoolSize: 10,
      minPoolSize: 5,
      maxIdleTimeMS: 30000,
      // Removed bufferMaxEntries as it's deprecated
    });

    console.log(`✅ MongoDB Connected: ${conn.connection.host}`);
    console.log(`📊 Database: ${conn.connection.name}`);
    
    // Connection event handlers
    mongoose.connection.on('error', (err) => {
      console.error('❌ MongoDB connection error:', err.message);
    });

    mongoose.connection.on('disconnected', () => {
      console.log('⚠️ MongoDB disconnected - attempting to reconnect...');
    });

    mongoose.connection.on('reconnected', () => {
      console.log('✅ MongoDB reconnected');
    });

    return conn;

  } catch (error) {
    console.error('❌ Database connection failed:', error.message);
    
    // Log specific connection errors with helpful messages
    if (error.message.includes('IP') || error.message.includes('whitelist')) {
      console.error('🔒 IP Address not whitelisted. Add your IP (197.248.68.197) to MongoDB Atlas');
      console.error('📝 Go to Network Access in MongoDB Atlas and add your current IP');
    }
    
    if (error.message.includes('authentication')) {
      console.error('🔐 Authentication failed. Check your MongoDB credentials in .env file');
    }

    if (error.message.includes('ENOTFOUND') || error.message.includes('ECONNREFUSED')) {
      console.error('🌐 Network connection failed. Check your internet connection and MongoDB URI');
    }

    if (error.message.includes('timeout')) {
      console.error('⏰ Connection timeout. MongoDB server might be slow or unreachable');
    }
    
    // Don't exit in development, continue with limited functionality
    if (process.env.NODE_ENV === 'production') {
      throw error;
    } else {
      console.log('🔄 Continuing in development mode without MongoDB...');
      return null;
    }
  }
};

// Initialize MongoDB connection
connectDB().catch(err => {
  console.error('Failed to connect to MongoDB:', err.message);
  process.exit(1);
});

// Health check endpoint
app.get('/api/health', (req, res) => {
  const dbStatus = mongoose.connection.readyState;
  const dbStatusText = {
    0: 'Disconnected',
    1: 'Connected',
    2: 'Connecting',
    3: 'Disconnecting'
  };

  res.json({ 
    status: 'Server Running',
    timestamp: new Date().toISOString(),
    mongodb: dbStatusText[dbStatus] || 'Unknown',
    environment: process.env.NODE_ENV || 'development',
    ip: '197.248.68.197'
  });
});

try {
  Signal = require('./models/Signal');     // AI signals
  Market = require('./models/Market');       // Market data
  Portfolio = require('./models/Portfolio'); // Portfolio holdings
  console.log('✅ Models loaded successfully');
} catch (error) {
  console.error('❌ Error loading models:', error.message);
  process.exit(1);
}

// Set up auth routes with error handling
try {
  const authRoutes = require('./routes/auth');
  app.use('/api/auth', authRoutes);
  console.log('✅ Auth routes loaded');
} catch (error) {
  console.error('⚠️ Auth routes failed to load:', error.message);
}

// Demo account routes with error handling
try {
  const demoAccountRoutes = require('./routes/demoAccount');
  app.use('/api/demo-account', demoAccountRoutes);
  console.log('✅ Demo account routes loaded');
} catch (error) {
  console.error('⚠️ Demo account routes failed to load:', error.message);
}

// Create HTTP and WebSocket server
const server = http.createServer(app);
const wss = new WebSocket.Server({ server });

// --- WebSocket Setup ---
// On connection, send welcome message and all active signals.
wss.on('connection', (ws, req) => {
  console.log('Client connected via WebSocket');
  ws.send(JSON.stringify({ type: 'welcome', message: 'WebSocket connection established!' }));
  sendAllActiveSignals(ws);
  
  ws.on('close', () => {
    console.log('Client disconnected');
  });

  ws.on('error', (error) => {
    console.error('WebSocket error:', error.message);
  });
});

function sendAllActiveSignals(ws) {
  if (mongoose.connection.readyState !== 1) {
    console.log('MongoDB not connected - skipping signal broadcast');
    return;
  }

  Signal.find({ status: 'active' })
    .then(signals => {
      signals.forEach(signal => {
        try {
          ws.send(JSON.stringify({ type: 'new_signal', signal }));
        } catch (error) {
          console.error('Error sending signal:', error.message);
        }
      });
    })
    .catch(err => console.error('Error fetching active signals:', err.message));
}

// --- Price Data Fetching ---
// External API keys.
const ALPHA_VANTAGE_KEY = process.env.ALPHA_VANTAGE_KEY;
const TWELVE_DATA_KEY = process.env.TWELVE_DATA_KEY;

async function fetchFromCoinGecko() {
  const url = 'https://api.coingecko.com/api/v3/simple/price?ids=bitcoin,ethereum,solana&vs_currencies=usd';
  const response = await fetch(url, { timeout: 10000 });
  const data = await response.json();
  if (!data.bitcoin || !data.ethereum || !data.solana)
    throw new Error('CoinGecko rate limit or bad data');
  return {
    BTC: data.bitcoin.usd,
    ETH: data.ethereum.usd,
    SOL: data.solana.usd,
  };
}

async function fetchFromBinance() {
  const symbols = ['BTCUSDT', 'ETHUSDT', 'SOLUSDT'];
  const prices = {};
  for (const symbol of symbols) {
    const response = await fetch(`https://api.binance.com/api/v3/ticker/price?symbol=${symbol}`, { timeout: 10000 });
    const data = await response.json();
    if (!data.price)
      throw new Error('Binance rate limit or bad data');
    prices[symbol.replace('USDT', '')] = parseFloat(data.price);
  }
  return { BTC: prices.BTC, ETH: prices.ETH, SOL: prices.SOL };
}

async function fetchFromAlphaVantage() {
  if (!ALPHA_VANTAGE_KEY) throw new Error('Alpha Vantage API key missing');
  
  const symbols = { BTC: 'BTCUSD', ETH: 'ETHUSD', SOL: 'SOLUSD' };
  const prices = {};
  for (const [key, symbol] of Object.entries(symbols)) {
    const url = `https://www.alphavantage.co/query?function=CURRENCY_EXCHANGE_RATE&from_currency=${key}&to_currency=USD&apikey=${ALPHA_VANTAGE_KEY}`;
    const response = await fetch(url, { timeout: 10000 });
    const data = await response.json();
    const rate = data['Realtime Currency Exchange Rate']?.['5. Exchange Rate'];
    if (!rate)
      throw new Error('Alpha Vantage rate limit or bad data');
    prices[key] = parseFloat(rate);
  }
  return prices;
}

async function fetchFromTwelveData() {
  if (!TWELVE_DATA_KEY) throw new Error('Twelve Data API key missing');
  
  const url = `https://api.twelvedata.com/price?symbol=BTC/USD,ETH/USD,SOL/USD&apikey=${TWELVE_DATA_KEY}`;
  const response = await fetch(url, { timeout: 10000 });
  const data = await response.json();
  if (!data['BTC/USD'] || !data['ETH/USD'] || !data['SOL/USD'])
    throw new Error('Twelve Data rate limit or bad data');
  return {
    BTC: parseFloat(data['BTC/USD'].price),
    ETH: parseFloat(data['ETH/USD'].price),
    SOL: parseFloat(data['SOL/USD'].price),
  };
}

async function fetchCurrentPrices() {
  const apis = [
    fetchFromCoinGecko,
    fetchFromBinance,
    fetchFromAlphaVantage,
    fetchFromTwelveData,
  ];
  
  for (const api of apis) {
    try {
      const prices = await api();
      console.log(`Fetched prices from ${api.name}`);
      return prices;
    } catch (err) {
      console.warn(`Failed to fetch from ${api.name}:`, err.message);
      continue;
    }
  }
  console.error('All APIs failed');
  return null;
}

// Enhanced price broadcasting with error handling
const marketService = require('./services/marketService');
const priceService = require('./services/priceService');


// Add API status endpoint
app.get('/api/status/apis', (req, res) => {
  const status = priceService.getAPIStatus();
  res.json({
    timestamp: new Date().toISOString(),
    apis: status,
    summary: {
      available: Object.values(status).filter(api => api.available).length,
      total: Object.keys(status).length,
      inCooldown: Object.values(status).filter(api => api.inCooldown).length
    }
  });
});

console.log('📈 Starting enhanced price update service...');

// Helper function to get CoinGecko ID from symbol
const getCoinGeckoId = (symbol) => {
  const mapping = {
    'BTCUSDT': 'bitcoin',
    'ETHUSDT': 'ethereum',
    'BNBUSDT': 'binancecoin',
    'ADAUSDT': 'cardano',
    'SOLUSDT': 'solana',
    'XRPUSDT': 'ripple',
    'DOTUSDT': 'polkadot',
    'LINKUSDT': 'chainlink',
    'AVAXUSDT': 'avalanche-2',
    'MATICUSDT': 'matic-network'
  };
  return mapping[symbol];
};

// Define the updatePrices function
const updatePrices = async () => {
  try {
    console.log('🔄 Starting price update cycle...');
    
    // Get symbols to fetch
    const symbols = TRADING_ASSETS.map(asset => asset.symbol);
    console.log(`🔍 Fetching prices for: ${symbols.join(', ')}`);
    
    const results = await fetchPricesFromMultipleAPIs(symbols);
    
    if (results.length > 0) {
      // Save to database
      await savePricesToDatabase(results);
      console.log(`✅ Updated ${results.length} prices successfully`);
      
      // Update price histories
      await updatePriceHistories();
      
      // Emit to connected clients if io is available
      if (typeof io !== 'undefined') {
        io.emit('priceUpdate', results);
        io.emit('portfolioUpdate', { message: 'Portfolio data updated' });
        io.emit('marketDataUpdate', { message: 'Market data updated' });
      }
    } else {
      console.log('⚠️ No prices were updated this cycle');
    }
    
  } catch (error) {
    console.error('❌ Error in updatePrices:', error.message);
  }
};

// Define the updatePriceHistories function
const updatePriceHistories = async () => {
  try {
    console.log('🔄 Updating price histories...');
    
    for (const asset of TRADING_ASSETS) {
      try {
        console.log(`📈 Fetching ${asset.symbol} (${asset.market}) - Attempt 1`);
        
        let price = null;
        let source = 'unknown';
        
        // Try different APIs based on market type
        if (asset.market === 'crypto') {
          // Try Binance first for crypto
          try {
            const response = await axios.get(`https://api.binance.com/api/v3/ticker/price?symbol=${asset.symbol}`, {
              timeout: 5000
            });
            price = parseFloat(response.data.price);
            source = 'Binance';
          } catch (error) {
            console.log(`📈 Fetching ${asset.symbol} (${asset.market}) - Attempt 2`);
            // Fallback to CoinGecko mapping
            const coinGeckoId = getCoinGeckoId(asset.symbol);
            if (coinGeckoId) {
              try {
                const response = await axios.get(`https://api.coingecko.com/api/v3/simple/price?ids=${coinGeckoId}&vs_currencies=usd`, {
                  timeout: 5000
                });
                price = response.data[coinGeckoId]?.usd;
                source = 'CoinGecko';
              } catch (cgError) {
                console.log(`📈 Fetching ${asset.symbol} (${asset.market}) - Attempt 3`);
              }
            }
          }
        } else if (asset.market === 'forex') {
          // Try forex API
          const base = asset.symbol.slice(0, 3);
          const quote = asset.symbol.slice(3, 6);
          
          try {
            const response = await axios.get(`https://api.fxratesapi.com/latest?base=${base}&symbols=${quote}`, {
              timeout: 5000
            });
            price = response.data.rates[quote];
            source = 'fxratesapi.com';
          } catch (error) {
            console.log(`📈 Fetching ${asset.symbol} (${asset.market}) - Attempt 2`);
            try {
              const response = await axios.get(`https://api.exchangerate.host/latest?base=${base}&symbols=${quote}`, {
                timeout: 5000
              });
              price = response.data.rates[quote];
              source = 'exchangerate.host';
            } catch (error2) {
              console.log(`📈 Fetching ${asset.symbol} (${asset.market}) - Attempt 3`);
            }
          }
        } else if (asset.market === 'stocks') {
          // Try Alpha Vantage for stocks
          try {
            const response = await axios.get(`https://www.alphavantage.co/query?function=GLOBAL_QUOTE&symbol=${asset.symbol}&apikey=demo`, {
              timeout: 10000
            });
            price = parseFloat(response.data['Global Quote']?.['05. price']);
            source = 'Alpha Vantage';
          } catch (error) {
            console.log(`📈 Fetching ${asset.symbol} (${asset.market}) - Attempt 2`);
            try {
              const response = await axios.get(`https://query1.finance.yahoo.com/v7/finance/quote?symbols=${asset.symbol}`, {
                timeout: 5000
              });
              price = response.data.quoteResponse.result[0]?.regularMarketPrice;
              source = 'Yahoo Finance';
            } catch (error2) {
              console.log(`📈 Fetching ${asset.symbol} (${asset.market}) - Attempt 3`);
            }
          }
        } else if (asset.market === 'commodities') {
          // Use fallback prices for commodities
          const fallbackPrices = {
            'GOLD': 2650 + (Math.random() - 0.5) * 20,
            'OIL': 68.5 + (Math.random() - 0.5) * 5,
            'SILVER': 31.5 + (Math.random() - 0.5) * 2,
            'COPPER': 4.15 + (Math.random() - 0.5) * 0.3
          };
          
          try {
            const response = await axios.get(`https://api.metals.live/v1/spot/${asset.symbol.toLowerCase()}`, {
              timeout: 5000
            });
            price = response.data.price;
            source = 'metals.live';
          } catch (error) {
            console.log(`⚠️ Commodity API failed for ${asset.symbol}: ${error.message}`);
            price = fallbackPrices[asset.symbol] || 100;
            source = 'fallback';
            console.log(`📊 Using fallback price for ${asset.symbol}: ${price}`);
          }
        }
        
        if (price && !isNaN(price) && price > 0) {
          // Save to price history
          const priceHistory = new PriceHistory({
            symbol: asset.symbol,
            price: price,
            timestamp: new Date(),
            market: asset.market,
            source: source
          });
          
          await priceHistory.save();
          
          console.log(`✅ ${asset.symbol}: ${price} (${source})`);
          
          // Get count of price points for this symbol
          const count = await PriceHistory.countDocuments({ symbol: asset.symbol });
          console.log(`📊 ${asset.symbol}: ${count} price points`);
          
        } else {
          console.log(`❌ All attempts failed for ${asset.symbol}: ${price}`);
        }
        
      } catch (error) {
        console.error(`❌ Error fetching ${asset.symbol}:`, error.message);
      }
    }
    
    console.log('✅ Price history update completed');
    
  } catch (error) {
    console.error('❌ Error updating price histories:', error.message);
  }
};

// Define the signal generation function
const generateSignals = async () => {
  try {
    console.log('🤖 Starting enhanced signal generation...');
    
    // Get all price histories
    const priceHistories = await PriceHistory.find({}).sort({ timestamp: -1 });
    const groupedBySymbol = {};
    
    priceHistories.forEach(entry => {
      if (!groupedBySymbol[entry.symbol]) {
        groupedBySymbol[entry.symbol] = [];
      }
      groupedBySymbol[entry.symbol].push(entry.price);
    });
    
    console.log('📊 Current price histories:');
    Object.keys(groupedBySymbol).forEach(symbol => {
      console.log(`  ${symbol}: ${groupedBySymbol[symbol].length} data points`);
    });
    
    let signalsGenerated = 0;
    
    // Reduced minimum data points from 5 to 2
    const MIN_DATA_POINTS = 2;
    
    for (const asset of TRADING_ASSETS) {
      try {
        const priceHistory = groupedBySymbol[asset.symbol] || [];
        
        if (priceHistory.length < MIN_DATA_POINTS) {
          console.log(`⏭️ ${asset.symbol}: Insufficient data (${priceHistory.length}/${MIN_DATA_POINTS})`);
          continue;
        }
        
        console.log(`🔍 Analyzing ${asset.symbol} (${asset.market})...`);
        
        // Simple signal generation for now
        const currentPrice = priceHistory[0];
        const previousPrice = priceHistory[1];
        const priceChange = ((currentPrice - previousPrice) / previousPrice) * 100;
        
        let signalType = null;
        let confidence = 50;
        
        // Simple momentum-based signals
        if (priceChange > 0.5) {
          signalType = 'BUY';
          confidence = Math.min(95, 60 + Math.abs(priceChange) * 10);
        } else if (priceChange < -0.5) {
          signalType = 'SELL';
          confidence = Math.min(95, 60 + Math.abs(priceChange) * 10);
        }
        
        if (signalType && confidence >= 55) {
          // Create and save signal
          const signal = new Signal({
            symbol: asset.symbol,
            type: signalType,
            confidence: Math.round(confidence),
            entryPrice: currentPrice,
            targetPrice: signalType === 'BUY' ? currentPrice * 1.02 : currentPrice * 0.98,
            stopLoss: signalType === 'BUY' ? currentPrice * 0.98 : currentPrice * 1.02,
            market: asset.market,
            timeframe: '1H',
            description: `${signalType} signal based on ${priceChange.toFixed(2)}% price movement`,
            timestamp: new Date()
          });
          
          await signal.save();
          signalsGenerated++;
          
          console.log(`✅ ${asset.symbol}: ${signalType} signal generated (${confidence}% confidence)`);
        } else {
          console.log(`⏭️ ${asset.symbol}: No signal generated (${signalType}, ${confidence}% confidence)`);
        }
        
      } catch (error) {
        console.error(`❌ Error generating signal for ${asset.symbol}:`, error.message);
      }
    }
    
    console.log(`🎯 Signal generation completed: ${signalsGenerated} signals generated`);
    
  } catch (error) {
    console.error('❌ Error in signal generation:', error.message);
  }
};

// Now set up the intervals AFTER the functions are defined
console.log('⏰ Setting up intervals...');

// Start price updates every 30 seconds
priceUpdateInterval = setInterval(updatePrices, 30 * 1000);

// Start signal generation every 2 minutes  
signalGenerationInterval = setInterval(generateSignals, 2 * 60 * 1000);

// Initial calls
console.log('🚀 Starting initial updates...');
updatePrices();
setTimeout(generateSignals, 5000); // Wait 5 seconds before first signal generation

// Graceful shutdown (place this at the very end of your file)
const gracefulShutdown = (signal) => {
  console.log(`📴 Received ${signal}. Shutting down gracefully...`);
  
  // Clear intervals if they exist
  if (priceUpdateInterval) {
    clearInterval(priceUpdateInterval);
    console.log('✅ Price update interval cleared');
  }
  if (signalGenerationInterval) {
    clearInterval(signalGenerationInterval);
    console.log('✅ Signal generation interval cleared');
  }
  
  // Close database connection
  if (mongoose.connection.readyState === 1) {
    mongoose.connection.close(() => {
      console.log('📴 Database connection closed.');
      process.exit(0);
    });
  } else {
    process.exit(0);
  }
};

process.on('SIGINT', gracefulShutdown);
process.on('SIGTERM', gracefulShutdown);

// --- Market Data Endpoint & Update ---
app.get('/api/market/data', async (req, res) => {
  try {
    if (mongoose.connection.readyState !== 1) {
      return res.status(503).json({ msg: 'Database not connected' });
    }
    
    const market = await Market.find();
    res.json({ market, lastUpdated: new Date().toISOString() });
  } catch (err) {
    console.error('Error fetching market data:', err.message);
    res.status(500).json({ msg: 'Error fetching market data' });
  }
});

async function updateMarketData() {
  try {
    if (mongoose.connection.readyState !== 1) {
      console.log('MongoDB not connected - skipping market data update');
      return;
    }

    const url = 'https://api.coingecko.com/api/v3/simple/price?ids=bitcoin,ethereum,solana&vs_currencies=usd';
    const response = await fetch(url, { timeout: 10000 });
    const data = await response.json();
    
    const markets = [
      { symbol: 'BTCUSD', price: data.bitcoin.usd },
      { symbol: 'ETHUSD', price: data.ethereum.usd },
      { symbol: 'SOLUSD', price: data.solana.usd },
    ];
    
    for (const m of markets) {
      await Market.findOneAndUpdate(
        { symbol: m.symbol },
        { ...m, lastUpdated: new Date() },
        { upsert: true, new: true }
      );
    }
    console.log('Market data updated');
  } catch (err) {
    console.error('Error updating market data:', err.message);
  }
}

const marketUpdateInterval = setInterval(updateMarketData, 5 * 60 * 1000);
// Initial update after 10 seconds
setTimeout(updateMarketData, 10 * 1000);

// --- Portfolio Endpoints & Update ---
app.get('/api/portfolio', async (req, res) => {
  try {
    if (mongoose.connection.readyState !== 1) {
      return res.status(503).json({ msg: 'Database not connected' });
    }
    
    const portfolio = await Portfolio.find();
    res.json({ portfolio });
  } catch (err) {
    console.error('Error fetching portfolio:', err.message);
    res.status(500).json({ msg: 'Error fetching portfolio' });
  }
});

async function updatePortfolioData() {
  try {
    if (mongoose.connection.readyState !== 1) {
      console.log('MongoDB not connected - skipping portfolio update');
      return;
    }

    const markets = await Market.find();
    const portfolios = await Portfolio.find();
    
    for (const p of portfolios) {
      const market = markets.find(m => m.symbol === p.symbol);
      if (market) {
        p.currentPrice = market.price;
        p.pnl = (market.price - p.entryPrice) * p.amount;
        p.pnlPercent = ((market.price - p.entryPrice) / p.entryPrice) * 100;
        await p.save();
      }
    }
    console.log('Portfolio data updated');
  } catch (err) {
    console.error('Error updating portfolio data:', err.message);
  }
}

const portfolioUpdateInterval = setInterval(updatePortfolioData, 5 * 60 * 1000);
setTimeout(updatePortfolioData, 10 * 1000);

// --- AI Signal Generation ---
// Deep learning prediction and sentiment analysis functions
let trendModel = null;

// Enhanced model loading with better error handling
(async () => {
  try {
    console.log('⏭️ AI Model loading skipped - preventing crashes');
    console.log('🤖 Using mock AI predictions for stability');
    // trendModel = await tf.loadLayersModel('https://example.com/model.json');
    // console.log('Trend model loaded');
  } catch (err) {
    console.error('Failed to load trend model:', err.message);
    console.log('🤖 Continuing with mock AI predictions');
  }
})();

async function predictTrend(priceHistory) {
  if (!trendModel || priceHistory.length < 20) return 0;
  try {
    const inputTensor = tf.tensor2d([priceHistory.slice(-20)], [1, 20]);
        const prediction = trendModel.predict(inputTensor).dataSync()[0];
    inputTensor.dispose(); // Clean up tensor memory
    return prediction;
  } catch (err) {
    console.error('Error in deep learning prediction:', err.message);
    return 0;
  }
}

async function analyzeNewsSentiment(symbol) {
  try {
    if (!process.env.NEWS_API_KEY) {
      return 0; // Return neutral sentiment if no API key
    }
    
    const response = await axios.get(`https://newsapi.org/v2/everything?q=${symbol}&apiKey=${process.env.NEWS_API_KEY}`, {
      timeout: 10000
    });
    
    const scores = response.data.articles.map(article => {
      return new Sentiment().analyze(article.title).score;
    });
    return scores.length ? scores.reduce((a, b) => a + b, 0) / scores.length : 0;
  } catch (err) {
    console.error('Error fetching news sentiment:', err.message);
    return 0;
  }
}

async function generateSignal(symbol, market) {
  try {
    // Fetch price history (use 50 latest closes)
    const priceHistory = await getPriceHistory(symbol, 50);
    if (!priceHistory || priceHistory.length < 30) return null;
    
    const livePrice = priceHistory[priceHistory.length - 1];
    
    // Bypass AI for now
    const predictedTrend = 0; // or use a random value if you want some variety
    const newsSentiment = await analyzeNewsSentiment(symbol);
    
    // Calculate RSI and MACD
    const rsiValues = RSI.calculate({ values: priceHistory, period: 14 });
    const currentRSI = rsiValues.length ? rsiValues[rsiValues.length - 1] : 50;
    
    const macdResults = MACD.calculate({
      values: priceHistory,
      fastPeriod: 12,
      slowPeriod: 26,
      signalPeriod: 9,
    });
    const currentMACD = macdResults.length ? macdResults[macdResults.length - 1].MACD : 0;
    
    // Simple signal logic
    const signalType = currentRSI > 60 && currentMACD > 0 ? 'BUY' : 'SELL';
    const confidence = Math.round(Math.abs(currentRSI - 50) + Math.abs(currentMACD) * 10);
    const stopLoss = livePrice * (signalType === 'BUY' ? 0.98 : 1.02);
    const targetPrice = livePrice * (signalType === 'BUY' ? 1.05 : 0.95);
    
    const signalData = {
      symbol,
      type: signalType,
      confidence,
      entryPrice: livePrice,
      targetPrice,
      stopLoss,
      timeframe: '1H',
      market,
      description: `AI detected ${signalType} signal with confidence ${confidence}%`,
      reasoning: `RSI=${currentRSI}, MACD=${currentMACD}, Sentiment=${newsSentiment}`,
      technicalIndicators: { rsi: currentRSI, macd: currentMACD, newsSentiment },
      status: 'active',
      createdAt: new Date(),
      expiresAt: new Date(Date.now() + 60 * 60 * 1000),
      source: 'ai',
      risk: confidence > 80 ? 'high' : confidence > 60 ? 'medium' : 'low'
    };
    
    if (mongoose.connection.readyState !== 1) {
      console.log('MongoDB not connected - skipping signal creation');
      return null;
    }
    
    // Remove expired signals or signals for the same asset with lower confidence
    await Signal.deleteMany({
      symbol: symbol,
      $or: [
        { expiresAt: { $lt: new Date() } },
        { confidence: { $lt: confidence } }
      ]
    });
    
    const newSignal = await Signal.create(signalData);
    broadcastSignal(newSignal);
    return newSignal;
  } catch (error) {
    console.error('Error generating signal:', error.message);
    return null;
  }
}

function broadcastSignal(signal) {
  if (!signal) return;
  
  wss.clients.forEach(client => {
    try {
      if (client.readyState === WebSocket.OPEN) {
        client.send(JSON.stringify({ type: 'new_signal', signal }));
      }
    } catch (err) {
      console.error('WebSocket send error:', err.message);
    }
  });
}

// --- In-memory price history store ---
const priceHistories = {}; // { [symbol]: number[] }

// --- Helper: Fetch latest price for each asset type ---
async function fetchLatestPrice(symbol, market) {
  try {
    if (market === 'crypto') {
      // Binance for crypto
      const url = `https://api.binance.com/api/v3/ticker/price?symbol=${symbol}`;
      const response = await fetch(url, { timeout: 10000 });
      const data = await response.json();
      return parseFloat(data.price);
    } else if (market === 'forex') {
      // Alpha Vantage for forex
      if (!ALPHA_VANTAGE_KEY) return null;
      const url = `https://www.alphavantage.co/query?function=CURRENCY_EXCHANGE_RATE&from_currency=${symbol.slice(0,3)}&to_currency=${symbol.slice(3,6)}&apikey=${ALPHA_VANTAGE_KEY}`;
      const response = await fetch(url, { timeout: 10000 });
      const data = await response.json();
      const rate = data['Realtime Currency Exchange Rate']?.['5. Exchange Rate'];
      return rate ? parseFloat(rate) : null;
    } else if (market === 'stocks') {
      // Alpha Vantage for stocks
      if (!ALPHA_VANTAGE_KEY) return null;
      const url = `https://www.alphavantage.co/query?function=GLOBAL_QUOTE&symbol=${symbol}&apikey=${ALPHA_VANTAGE_KEY}`;
      const response = await fetch(url, { timeout: 10000 });
      const data = await response.json();
      const price = data['Global Quote']?.['05. price'];
      return price ? parseFloat(price) : null;
    } else if (market === 'commodities') {
      // Twelve Data for commodities (e.g., GOLD, OIL)
      if (!TWELVE_DATA_KEY) return null;
      const url = `https://api.twelvedata.com/price?symbol=${symbol}/USD&apikey=${TWELVE_DATA_KEY}`;
      const response = await fetch(url, { timeout: 10000 });
      const data = await response.json();
      return data.price ? parseFloat(data.price) : null;
    }
  } catch (err) {
    console.error(`Error fetching price for ${symbol}:`, err.message);
    return null;
  }
}

// --- Rolling price history updater (every 30s) ---
// Enhanced asset list with more cryptocurrencies and better coverage
const assets = [
  // Major Cryptocurrencies
  { symbol: 'BTCUSDT', market: 'crypto', priority: 'high' },
  { symbol: 'ETHUSDT', market: 'crypto', priority: 'high' },
  { symbol: 'BNBUSDT', market: 'crypto', priority: 'high' },
  { symbol: 'ADAUSDT', market: 'crypto', priority: 'medium' },
  { symbol: 'SOLUSDT', market: 'crypto', priority: 'high' },
  { symbol: 'XRPUSDT', market: 'crypto', priority: 'medium' },
  { symbol: 'DOTUSDT', market: 'crypto', priority: 'medium' },
  { symbol: 'AVAXUSDT', market: 'crypto', priority: 'medium' },
  { symbol: 'MATICUSDT', market: 'crypto', priority: 'medium' },
  { symbol: 'LINKUSDT', market: 'crypto', priority: 'medium' },
  
  // Major Forex Pairs
  { symbol: 'EURUSD', market: 'forex', priority: 'high' },
  { symbol: 'GBPUSD', market: 'forex', priority: 'high' },
  { symbol: 'USDJPY', market: 'forex', priority: 'high' },
  { symbol: 'AUDUSD', market: 'forex', priority: 'medium' },
  { symbol: 'USDCAD', market: 'forex', priority: 'medium' },
  { symbol: 'NZDUSD', market: 'forex', priority: 'low' },
  
  // Popular Stocks
  { symbol: 'AAPL', market: 'stocks', priority: 'high' },
  { symbol: 'TSLA', market: 'stocks', priority: 'high' },
  { symbol: 'GOOGL', market: 'stocks', priority: 'high' },
  { symbol: 'MSFT', market: 'stocks', priority: 'high' },
  { symbol: 'AMZN', market: 'stocks', priority: 'medium' },
  { symbol: 'NVDA', market: 'stocks', priority: 'medium' },
  { symbol: 'META', market: 'stocks', priority: 'medium' },
  
  // Commodities
  { symbol: 'GOLD', market: 'commodities', priority: 'high' },
  { symbol: 'SILVER', market: 'commodities', priority: 'medium' },
  { symbol: 'OIL', market: 'commodities', priority: 'high' },
  { symbol: 'COPPER', market: 'commodities', priority: 'low' },
];

// Enhanced price fetching with fallback mechanisms
const forexService = require('./services/forexService');
const commoditiesService = require('./services/commoditiesService');

// Enhanced price fetching with new services
async function fetchLatestPriceEnhanced(symbol, market) {
  const maxRetries = 3;
  let lastError = null;

  for (let attempt = 1; attempt <= maxRetries; attempt++) {
    try {
      console.log(`📈 Fetching ${symbol} (${market}) - Attempt ${attempt}`);
      
      if (market === 'crypto') {
        // Crypto logic (keep your existing code)
        try {
          const url = `https://api.binance.com/api/v3/ticker/price?symbol=${symbol}`;
          const response = await fetch(url, { timeout: 8000 });
          if (!response.ok) throw new Error(`Binance API error: ${response.status}`);
          const data = await response.json();
          if (data.price) {
            console.log(`✅ ${symbol}: ${data.price} (Binance)`);
            return parseFloat(data.price);
          }
        } catch (binanceError) {
          console.warn(`⚠️ Binance failed for ${symbol}:`, binanceError.message);
          
          // Fallback: CoinGecko
          const coinId = getCoinGeckoId(symbol);
          if (coinId) {
            const url = `https://api.coingecko.com/api/v3/simple/price?ids=${coinId}&vs_currencies=usd`;
            const response = await fetch(url, { timeout: 8000 });
            const data = await response.json();
            if (data[coinId]?.usd) {
              console.log(`✅ ${symbol}: ${data[coinId].usd} (CoinGecko)`);
              return data[coinId].usd;
            }
          }
        }
      } 
      
      else if (market === 'forex') {
        // Use new forex service
        const base = symbol.slice(0, 3);
        const quote = symbol.slice(3, 6);
        const result = await forexService.getExchangeRate(base, quote);
        console.log(`✅ ${symbol}: ${result.rate} (${result.source})`);
        return result.rate;
      }
      
      else if (market === 'stocks') {
        // Enhanced stock fetching (keep your existing Alpha Vantage + Yahoo logic)
        if (process.env.ALPHA_VANTAGE_KEY) {
          try {
            const url = `https://www.alphavantage.co/query?function=GLOBAL_QUOTE&symbol=${symbol}&apikey=${process.env.ALPHA_VANTAGE_KEY}`;
            const response = await fetch(url, { timeout: 10000 });
            const data = await response.json();
            const price = data['Global Quote']?.['05. price'];
            if (price) {
              console.log(`✅ ${symbol}: ${price} (Alpha Vantage)`);
              return parseFloat(price);
            }
          } catch (stockError) {
            console.warn(`⚠️ Alpha Vantage stocks failed for ${symbol}:`, stockError.message);
          }
        }
        
        // Fallback: Yahoo Finance
        try {
          const url = `https://query1.finance.yahoo.com/v7/finance/quote?symbols=${symbol}`;
          const response = await fetch(url, { timeout: 8000 });
          const data = await response.json();
          const price = data.quoteResponse?.result?.[0]?.regularMarketPrice;
          if (price) {
            console.log(`✅ ${symbol}: ${price} (Yahoo Finance)`);
            return price;
          }
        } catch (yahooError) {
          console.warn(`⚠️ Yahoo Finance failed for ${symbol}:`, yahooError.message);
        }
      }
      
      else if (market === 'commodities') {
        // Use new commodities service
        const result = await commoditiesService.getCommodityPrice(symbol);
        console.log(`✅ ${symbol}: ${result.price} (${result.source})`);
        return result.price;
      }
      
    } catch (error) {
      lastError = error;
      console.error(`❌ Attempt ${attempt} failed for ${symbol}:`, error.message);
      
      if (attempt < maxRetries) {
        const delay = attempt * 2000; // Exponential backoff
        console.log(`⏳ Retrying ${symbol} in ${delay}ms...`);
        await new Promise(resolve => setTimeout(resolve, delay));
      }
    }
  }
  
  console.error(`❌ All attempts failed for ${symbol}:`, lastError?.message);
  return null;
}
<<<<<<< HEAD
// Enhanced price history updater with better error handling
const priceHistoryInterval = setInterval(async () => {
  console.log('🔄 Updating price histories...');
  
  // Process high priority assets first
  const highPriorityAssets = assets.filter(asset => asset.priority === 'high');
  const mediumPriorityAssets = assets.filter(asset => asset.priority === 'medium');
  const lowPriorityAssets = assets.filter(asset => asset.priority === 'low');
  
  const processAssets = async (assetList, batchSize = 3) => {
    for (let i = 0; i < assetList.length; i += batchSize) {
      const batch = assetList.slice(i, i + batchSize);
      
      await Promise.allSettled(batch.map(async (asset) => {
        try {
          const price = await fetchLatestPriceEnhanced(asset.symbol, asset.market);
          if (price && price > 0) {
            if (!priceHistories[asset.symbol]) priceHistories[asset.symbol] = [];
            priceHistories[asset.symbol].push(price);
            
            // Keep last 50 prices for better technical analysis
            if (priceHistories[asset.symbol].length > 50) {
              priceHistories[asset.symbol] = priceHistories[asset.symbol].slice(-50);
            }
            
            console.log(`📊 ${asset.symbol}: ${priceHistories[asset.symbol].length} price points`);
          }
        } catch (error) {
          console.error(`❌ Error updating ${asset.symbol}:`, error.message);
        }
      }));
      
      // Small delay between batches to avoid rate limiting
      if (i + batchSize < assetList.length) {
        await new Promise(resolve => setTimeout(resolve, 1000));
      }
    }
  };
  
  // Process in priority order
  await processAssets(highPriorityAssets, 5);
  await processAssets(mediumPriorityAssets, 3);
  await processAssets(lowPriorityAssets, 2);
  
  console.log('✅ Price history update completed');
}, 30 * 1000); // Every 30 seconds

// Enhanced signal generation with better logging
const signalGenerationInterval = setInterval(async () => {
=======

// --- Enhanced price history updater with rate limiting ---
const assets = [
  { symbol: 'BTCUSDT', market: 'crypto' },
  { symbol: 'ETHUSDT', market: 'crypto' },
  { symbol: 'EURUSD', market: 'forex' },
  { symbol: 'GBPUSD', market: 'forex' },
  { symbol: 'AAPL', market: 'stocks' },
  { symbol: 'TSLA', market: 'stocks' },
  { symbol: 'GOLD', market: 'commodities' },
  { symbol: 'OIL', market: 'commodities' },
];

// Declare interval variables at the top to avoid temporal dead zone issues
let priceHistoryInterval;
let signalGenerationInterval;

// --- Enhanced signal generation function ---
async function generateSignals() {
>>>>>>> 7ecbc269
  if (mongoose.connection.readyState !== 1) {
    console.log('MongoDB not connected - skipping signal generation');
    return;
  }

  console.log('🤖 Starting enhanced signal generation...');
  console.log('📊 Current price histories:');
  
  // Log current state
  Object.keys(priceHistories).forEach(symbol => {
    console.log(`   ${symbol}: ${priceHistories[symbol]?.length || 0} data points`);
  });
  
  let signalsGenerated = 0;
  
  // Process assets in priority order
  const sortedAssets = assets.sort((a, b) => {
    const priorityOrder = { high: 3, medium: 2, low: 1 };
    return priorityOrder[b.priority] - priorityOrder[a.priority];
  });

  for (const asset of sortedAssets) {
    try {
      const priceHistory = priceHistories[asset.symbol] || [];
      
      // Require minimum 5 data points for testing (reduce from 20)
      if (priceHistory.length < 5) {
        console.log(`⏭️ ${asset.symbol}: Insufficient data (${priceHistory.length}/5)`);
        continue;
      }
      
      console.log(`🔍 Analyzing ${asset.symbol} (${asset.market})...`);
      
      // Enhanced technical analysis
      const analysis = await performEnhancedTechnicalAnalysis(priceHistory, asset);
      
      console.log(`📊 ${asset.symbol} Analysis:`, {
        shouldGenerate: analysis.shouldGenerateSignal,
        signalType: analysis.signalType,
        confidence: analysis.confidence,
        signalStrength: analysis.signalStrength,
        bullishSignals: analysis.analysis.bullishSignals,
        bearishSignals: analysis.analysis.bearishSignals
      });
      
      if (analysis.shouldGenerateSignal) {
        // Validate signal before saving
        const isValid = await validateSignal({
          symbol: asset.symbol,
          type: analysis.signalType,
          confidence: analysis.confidence,
          entryPrice: analysis.analysis.currentPrice,
          targetPrice: 0, // Will be calculated in generateEnhancedSignal
          stopLoss: 0,    // Will be calculated in generateEnhancedSignal
          market: asset.market,
          timestamp: new Date()
        });
        
        if (isValid) {
          const signal = await generateEnhancedSignal(asset, analysis);
          if (signal) {
            signalsGenerated++;
            logSignalGeneration(asset, analysis, signal);
          }
        } else {
          console.log(`⚠️ ${asset.symbol}: Signal validation failed`);
        }
      } else {
        console.log(`⏭️ ${asset.symbol}: No signal generated (insufficient strength)`);
      }
      
    } catch (error) {
      console.error(`❌ Error generating signal for ${asset.symbol}:`, error.message);
    }
  }
  
<<<<<<< HEAD
  console.log(`🎯 Signal generation completed: ${signalsGenerated} signals generated`);
  
  // Update performance tracking
  await trackSignalPerformance();
  
}, 2 * 60 * 1000); // Every 2 minutes
=======
  console.log('🎯 Signal generation completed');
}

// --- Start price history updater ---
priceHistoryInterval = setInterval(async () => {
  console.log('🔄 Starting price history update...');
  
  for (let i = 0; i < assets.length; i++) {
    const asset = assets[i];
    
    try {
      // Add delay between requests to respect rate limits
      if (i > 0) {
        await new Promise(resolve => setTimeout(resolve, 15000)); // 15 second delay between assets
      }
      
      const price = await fetchLatestPriceWithRetry(asset.symbol, asset.market);
      if (!price) {
        console.log(`⚠️ Skipping ${asset.symbol} - no price data available`);
        continue;
      }
      
      if (!priceHistories[asset.symbol]) priceHistories[asset.symbol] = [];
      priceHistories[asset.symbol].push(price);
      
      // Keep only the last 30 prices
      if (priceHistories[asset.symbol].length > 30) {
        priceHistories[asset.symbol] = priceHistories[asset.symbol].slice(-30);
      }
      
      console.log(`✅ Updated ${asset.symbol}: $${price} (${priceHistories[asset.symbol].length} points)`);
    } catch (error) {
      console.error(`Error updating price history for ${asset.symbol}:`, error.message);
    }
  }
  
  console.log('✅ Price history update completed');
}, 2 * 60 * 1000); // every 2 minutes

// --- Start signal generation ---
signalGenerationInterval = setInterval(generateSignals, 15 * 60 * 1000); // every 15 minutes
>>>>>>> 7ecbc269

// Enhanced technical analysis function
async function performEnhancedTechnicalAnalysis(priceHistory, asset) {
  const prices = priceHistory.slice(-30); // Use last 30 prices
  const currentPrice = prices[prices.length - 1];
  const previousPrice = prices[prices.length - 2];
  
  // Calculate multiple technical indicators
  const sma5 = calculateSMA(prices, 5);
  const sma10 = calculateSMA(prices, 10);
  const sma20 = calculateSMA(prices, 20);
  const ema12 = calculateEMA(prices, 12);
  const ema26 = calculateEMA(prices, 26);
  const rsi = calculateRSI(prices, 14);
  const macd = calculateMACD(prices);
  const bollinger = calculateBollingerBands(prices, 20, 2);
  const stochastic = calculateStochastic(prices, 14);
  const volume = generateVolumeIndicator(asset.market);
  
  // Market-specific adjustments
  const marketMultiplier = getMarketMultiplier(asset.market);
  const volatility = calculateVolatility(prices);
  
  // Signal strength calculation
  let bullishSignals = 0;
  let bearishSignals = 0;
  let signalStrength = 0;
  
  // Moving Average Signals
  if (currentPrice > sma5 && sma5 > sma10 && sma10 > sma20) {
    bullishSignals += 2;
    signalStrength += 15;
  }
  if (currentPrice < sma5 && sma5 < sma10 && sma10 < sma20) {
    bearishSignals += 2;
    signalStrength += 15;
  }
  
  // MACD Signals
  if (macd.macd > macd.signal && macd.histogram > 0) {
    bullishSignals += 1;
    signalStrength += 10;
  }
  if (macd.macd < macd.signal && macd.histogram < 0) {
    bearishSignals += 1;
    signalStrength += 10;
  }
  
  // RSI Signals
  if (rsi < 30) {
    bullishSignals += 1; // Oversold
    signalStrength += 8;
  }
  if (rsi > 70) {
    bearishSignals += 1; // Overbought
    signalStrength += 8;
  }
  
<<<<<<< HEAD
  // Bollinger Bands
  if (currentPrice < bollinger.lower) {
    bullishSignals += 1;
    signalStrength += 7;
  }
  if (currentPrice > bollinger.upper) {
    bearishSignals += 1;
    signalStrength += 7;
  }
=======
  // Clear all intervals
  clearInterval(priceHistoryInterval);
  clearInterval(signalGenerationInterval);
  clearInterval(marketUpdateInterval);
  clearInterval(portfolioUpdateInterval);
  clearInterval(demoMonitorInterval);
>>>>>>> 7ecbc269
  
  // Stochastic
  if (stochastic.k < 20 && stochastic.d < 20) {
    bullishSignals += 1;
    signalStrength += 6;
  }
  if (stochastic.k > 80 && stochastic.d > 80) {
    bearishSignals += 1;
    signalStrength += 6;
  }
  
  // Price momentum
  const priceChange = ((currentPrice - previousPrice) / previousPrice) * 100;
  if (Math.abs(priceChange) > 0.5) {
    signalStrength += 5;
  }
  
  // Volume confirmation (simulated)
  if (volume > 1.2) {
    signalStrength += 8;
  }
  
  // Determine signal type and confidence
  let signalType = null;
  let confidence = 0;
  
  if (bullishSignals > bearishSignals && bullishSignals >= 2) {
    signalType = 'BUY';
    confidence = Math.min(95, 50 + signalStrength * marketMultiplier);
  } else if (bearishSignals > bullishSignals && bearishSignals >= 2) {
    signalType = 'SELL';
    confidence = Math.min(95, 50 + signalStrength * marketMultiplier);
  }
  
  // Apply volatility adjustment
  if (volatility > 0.05) {
    confidence *= 0.9; // Reduce confidence in high volatility
  }
  
  // Market-specific confidence adjustments
  if (asset.market === 'crypto') {
    confidence *= 0.95; // Crypto is more volatile
  } else if (asset.market === 'forex') {
    confidence *= 1.05; // Forex is more predictable
  }
  
  const shouldGenerateSignal = signalType && confidence >= 60 && signalStrength >= 25;
  
  return {
    shouldGenerateSignal,
    signalType,
    confidence: Math.round(confidence),
    signalStrength,
    indicators: {
      sma5, sma10, sma20, ema12, ema26, rsi, macd, bollinger, stochastic, volume
    },
    analysis: {
      bullishSignals,
      bearishSignals,
      volatility,
      priceChange,
      currentPrice
    }
  };
}

// Enhanced signal generation
async function generateEnhancedSignal(asset, analysis) {
  try {
    const currentPrice = analysis.analysis.currentPrice;
    const volatility = analysis.analysis.volatility;
    
    // Calculate dynamic stop loss and take profit based on volatility and market
    let stopLossPercent, takeProfitPercent;
    
    switch (asset.market) {
      case 'crypto':
        stopLossPercent = Math.max(2, volatility * 100 * 0.8);
        takeProfitPercent = Math.max(4, volatility * 100 * 1.5);
        break;
      case 'forex':
        stopLossPercent = Math.max(0.5, volatility * 100 * 0.6);
        takeProfitPercent = Math.max(1, volatility * 100 * 1.2);
        break;
      case 'stocks':
        stopLossPercent = Math.max(1.5, volatility * 100 * 0.7);
        takeProfitPercent = Math.max(3, volatility * 100 * 1.3);
        break;
      case 'commodities':
        stopLossPercent = Math.max(1, volatility * 100 * 0.75);
        takeProfitPercent = Math.max(2, volatility * 100 * 1.4);
        break;
      default:
        stopLossPercent = 2;
        takeProfitPercent = 4;
    }
    
    // Calculate prices
    let entryPrice, targetPrice, stopLoss;
    
    if (analysis.signalType === 'BUY') {
      entryPrice = currentPrice;
      targetPrice = currentPrice * (1 + takeProfitPercent / 100);
      stopLoss = currentPrice * (1 - stopLossPercent / 100);
    } else {
      entryPrice = currentPrice;
      targetPrice = currentPrice * (1 - takeProfitPercent / 100);
      stopLoss = currentPrice * (1 + stopLossPercent / 100);
    }
    
    // Generate timeframe based on confidence and market
    const timeframes = ['15M', '1H', '4H', '1D'];
    let timeframe;
    if (analysis.confidence >= 85) timeframe = '1D';
    else if (analysis.confidence >= 75) timeframe = '4H';
    else if (analysis.confidence >= 65) timeframe = '1H';
    else timeframe = '15M';
    
    // Generate description
    const description = generateSignalDescription(asset, analysis);
    
    const signalData = {
      symbol: asset.symbol,
      market: asset.market,
      type: analysis.signalType,
      confidence: analysis.confidence,
      entryPrice:currentPrice,
      targetPrice,
      stopLoss,
      timeframe,
    }
    
    return signalData;
  } catch (error) {
    throw error;
  }
}<|MERGE_RESOLUTION|>--- conflicted
+++ resolved
@@ -928,114 +928,18 @@
   { symbol: 'COPPER', market: 'commodities', priority: 'low' },
 ];
 
-// Enhanced price fetching with fallback mechanisms
-const forexService = require('./services/forexService');
-const commoditiesService = require('./services/commoditiesService');
-
-// Enhanced price fetching with new services
-async function fetchLatestPriceEnhanced(symbol, market) {
-  const maxRetries = 3;
-  let lastError = null;
-
-  for (let attempt = 1; attempt <= maxRetries; attempt++) {
-    try {
-      console.log(`📈 Fetching ${symbol} (${market}) - Attempt ${attempt}`);
-      
-      if (market === 'crypto') {
-        // Crypto logic (keep your existing code)
-        try {
-          const url = `https://api.binance.com/api/v3/ticker/price?symbol=${symbol}`;
-          const response = await fetch(url, { timeout: 8000 });
-          if (!response.ok) throw new Error(`Binance API error: ${response.status}`);
-          const data = await response.json();
-          if (data.price) {
-            console.log(`✅ ${symbol}: ${data.price} (Binance)`);
-            return parseFloat(data.price);
-          }
-        } catch (binanceError) {
-          console.warn(`⚠️ Binance failed for ${symbol}:`, binanceError.message);
-          
-          // Fallback: CoinGecko
-          const coinId = getCoinGeckoId(symbol);
-          if (coinId) {
-            const url = `https://api.coingecko.com/api/v3/simple/price?ids=${coinId}&vs_currencies=usd`;
-            const response = await fetch(url, { timeout: 8000 });
-            const data = await response.json();
-            if (data[coinId]?.usd) {
-              console.log(`✅ ${symbol}: ${data[coinId].usd} (CoinGecko)`);
-              return data[coinId].usd;
-            }
-          }
-        }
-      } 
-      
-      else if (market === 'forex') {
-        // Use new forex service
-        const base = symbol.slice(0, 3);
-        const quote = symbol.slice(3, 6);
-        const result = await forexService.getExchangeRate(base, quote);
-        console.log(`✅ ${symbol}: ${result.rate} (${result.source})`);
-        return result.rate;
-      }
-      
-      else if (market === 'stocks') {
-        // Enhanced stock fetching (keep your existing Alpha Vantage + Yahoo logic)
-        if (process.env.ALPHA_VANTAGE_KEY) {
-          try {
-            const url = `https://www.alphavantage.co/query?function=GLOBAL_QUOTE&symbol=${symbol}&apikey=${process.env.ALPHA_VANTAGE_KEY}`;
-            const response = await fetch(url, { timeout: 10000 });
-            const data = await response.json();
-            const price = data['Global Quote']?.['05. price'];
-            if (price) {
-              console.log(`✅ ${symbol}: ${price} (Alpha Vantage)`);
-              return parseFloat(price);
-            }
-          } catch (stockError) {
-            console.warn(`⚠️ Alpha Vantage stocks failed for ${symbol}:`, stockError.message);
-          }
-        }
-        
-        // Fallback: Yahoo Finance
-        try {
-          const url = `https://query1.finance.yahoo.com/v7/finance/quote?symbols=${symbol}`;
-          const response = await fetch(url, { timeout: 8000 });
-          const data = await response.json();
-          const price = data.quoteResponse?.result?.[0]?.regularMarketPrice;
-          if (price) {
-            console.log(`✅ ${symbol}: ${price} (Yahoo Finance)`);
-            return price;
-          }
-        } catch (yahooError) {
-          console.warn(`⚠️ Yahoo Finance failed for ${symbol}:`, yahooError.message);
-        }
-      }
-      
-      else if (market === 'commodities') {
-        // Use new commodities service
-        const result = await commoditiesService.getCommodityPrice(symbol);
-        console.log(`✅ ${symbol}: ${result.price} (${result.source})`);
-        return result.price;
-      }
-      
-    } catch (error) {
-      lastError = error;
-      console.error(`❌ Attempt ${attempt} failed for ${symbol}:`, error.message);
-      
-      if (attempt < maxRetries) {
-        const delay = attempt * 2000; // Exponential backoff
-        console.log(`⏳ Retrying ${symbol} in ${delay}ms...`);
-        await new Promise(resolve => setTimeout(resolve, delay));
-      }
-    }
-  }
-  
-  console.error(`❌ All attempts failed for ${symbol}:`, lastError?.message);
-  return null;
-}
-<<<<<<< HEAD
-// Enhanced price history updater with better error handling
-const priceHistoryInterval = setInterval(async () => {
-  console.log('🔄 Updating price histories...');
+// Declare interval variables at the top to avoid temporal dead zone issues
+let priceHistoryInterval;
+let signalGenerationInterval;
+
+// --- Enhanced signal generation function ---
+async function generateSignals() {
+  if (mongoose.connection.readyState !== 1) {
+    console.log('MongoDB not connected - skipping signal generation');
+    return;
+  }
+
+  console.log('🤖 Starting signal generation...');
   
   // Process high priority assets first
   const highPriorityAssets = assets.filter(asset => asset.priority === 'high');
@@ -1082,27 +986,6 @@
 
 // Enhanced signal generation with better logging
 const signalGenerationInterval = setInterval(async () => {
-=======
-
-// --- Enhanced price history updater with rate limiting ---
-const assets = [
-  { symbol: 'BTCUSDT', market: 'crypto' },
-  { symbol: 'ETHUSDT', market: 'crypto' },
-  { symbol: 'EURUSD', market: 'forex' },
-  { symbol: 'GBPUSD', market: 'forex' },
-  { symbol: 'AAPL', market: 'stocks' },
-  { symbol: 'TSLA', market: 'stocks' },
-  { symbol: 'GOLD', market: 'commodities' },
-  { symbol: 'OIL', market: 'commodities' },
-];
-
-// Declare interval variables at the top to avoid temporal dead zone issues
-let priceHistoryInterval;
-let signalGenerationInterval;
-
-// --- Enhanced signal generation function ---
-async function generateSignals() {
->>>>>>> 7ecbc269
   if (mongoose.connection.readyState !== 1) {
     console.log('MongoDB not connected - skipping signal generation');
     return;
@@ -1179,14 +1062,6 @@
     }
   }
   
-<<<<<<< HEAD
-  console.log(`🎯 Signal generation completed: ${signalsGenerated} signals generated`);
-  
-  // Update performance tracking
-  await trackSignalPerformance();
-  
-}, 2 * 60 * 1000); // Every 2 minutes
-=======
   console.log('🎯 Signal generation completed');
 }
 
@@ -1228,217 +1103,272 @@
 
 // --- Start signal generation ---
 signalGenerationInterval = setInterval(generateSignals, 15 * 60 * 1000); // every 15 minutes
->>>>>>> 7ecbc269
-
-// Enhanced technical analysis function
-async function performEnhancedTechnicalAnalysis(priceHistory, asset) {
-  const prices = priceHistory.slice(-30); // Use last 30 prices
-  const currentPrice = prices[prices.length - 1];
-  const previousPrice = prices[prices.length - 2];
-  
-  // Calculate multiple technical indicators
-  const sma5 = calculateSMA(prices, 5);
-  const sma10 = calculateSMA(prices, 10);
-  const sma20 = calculateSMA(prices, 20);
-  const ema12 = calculateEMA(prices, 12);
-  const ema26 = calculateEMA(prices, 26);
-  const rsi = calculateRSI(prices, 14);
-  const macd = calculateMACD(prices);
-  const bollinger = calculateBollingerBands(prices, 20, 2);
-  const stochastic = calculateStochastic(prices, 14);
-  const volume = generateVolumeIndicator(asset.market);
-  
-  // Market-specific adjustments
-  const marketMultiplier = getMarketMultiplier(asset.market);
-  const volatility = calculateVolatility(prices);
-  
-  // Signal strength calculation
-  let bullishSignals = 0;
-  let bearishSignals = 0;
-  let signalStrength = 0;
-  
-  // Moving Average Signals
-  if (currentPrice > sma5 && sma5 > sma10 && sma10 > sma20) {
-    bullishSignals += 2;
-    signalStrength += 15;
-  }
-  if (currentPrice < sma5 && sma5 < sma10 && sma10 < sma20) {
-    bearishSignals += 2;
-    signalStrength += 15;
-  }
-  
-  // MACD Signals
-  if (macd.macd > macd.signal && macd.histogram > 0) {
-    bullishSignals += 1;
-    signalStrength += 10;
-  }
-  if (macd.macd < macd.signal && macd.histogram < 0) {
-    bearishSignals += 1;
-    signalStrength += 10;
-  }
-  
-  // RSI Signals
-  if (rsi < 30) {
-    bullishSignals += 1; // Oversold
-    signalStrength += 8;
-  }
-  if (rsi > 70) {
-    bearishSignals += 1; // Overbought
-    signalStrength += 8;
-  }
-  
-<<<<<<< HEAD
-  // Bollinger Bands
-  if (currentPrice < bollinger.lower) {
-    bullishSignals += 1;
-    signalStrength += 7;
-  }
-  if (currentPrice > bollinger.upper) {
-    bearishSignals += 1;
-    signalStrength += 7;
-  }
-=======
+
+// --- Signals API Endpoint ---
+app.get('/api/signals', async (req, res) => {
+  try {
+    if (mongoose.connection.readyState !== 1) {
+      return res.status(503).json({ error: 'Database not connected' });
+    }
+    
+    const signals = await Signal.find({ status: 'active' });
+    res.json({ signals });
+  } catch (err) {
+    console.error('Error fetching signals:', err.message);
+    res.status(500).json({ error: err.message });
+  }
+});
+// Add this RIGHT AFTER your existing /api/signals route
+console.log('📈 Adding price endpoints...');
+
+// Single price endpoint
+app.get('/api/price/:symbol', async (req, res) => {
+  try {
+    const { symbol } = req.params;
+    console.log(`📈 Fetching price for ${symbol}`);
+    
+    const response = await axios.get(`https://api.binance.com/api/v3/ticker/price?symbol=${symbol}`, {
+      timeout: 10000
+    });
+    
+    const price = Number(response.data.price);
+    console.log(`✅ Got price for ${symbol}: $${price}`);
+    
+    res.json({ 
+      symbol, 
+      price,
+      timestamp: new Date().toISOString()
+    });
+    
+  } catch (error) {
+    console.error(`❌ Price fetch failed for ${req.params.symbol}:`, error.message);
+    res.status(500).json({ 
+      error: 'Failed to fetch price',
+      symbol: req.params.symbol,
+      message: error.message
+    });
+  }
+});
+
+// Bulk prices endpoint
+app.post('/api/prices', async (req, res) => {
+  try {
+    const { symbols } = req.body;
+    console.log(`📈 Backend fetching prices for symbols:`, symbols);
+    
+    const prices = {};
+    
+    for (const symbol of symbols) {
+      try {
+        const response = await axios.get(`https://api.binance.com/api/v3/ticker/price?symbol=${symbol}`, {
+          timeout: 5000
+        });
+        prices[symbol] = Number(response.data.price);
+        console.log(`✅ ${symbol}: $${prices[symbol]}`);
+      } catch (error) {
+        console.error(`❌ Failed to fetch ${symbol}:`, error.message);
+        prices[symbol] = null;
+      }
+    }
+    
+    res.json({ 
+      prices,
+      timestamp: new Date().toISOString(),
+      source: 'binance'
+    });
+    
+  } catch (error) {
+    console.error('❌ Bulk price fetch failed:', error.message);
+    res.status(500).json({ 
+      error: 'Failed to fetch prices',
+      message: error.message,
+      timestamp: new Date().toISOString()
+    });
+  }
+});
+
+console.log('✅ Price endpoints added');
+// Fetch historical close prices from Binance (for crypto symbols)
+async function getPriceHistory(symbol, length = 50) {
+  try {
+    // Binance expects symbols like BTCUSDT, ETHUSDT, etc.
+    const url = `https://api.binance.com/api/v3/klines?symbol=${symbol}&interval=1m&limit=${length}`;
+    const response = await fetch(url, { timeout: 10000 });
+    const data = await response.json();
+    
+    if (!Array.isArray(data)) return [];
+    
+    // Each item: [openTime, open, high, low, close, ...]
+    return data.map(item => parseFloat(item[4])); // close prices
+  } catch (error) {
+    console.error(`Error fetching price history for ${symbol}:`, error.message);
+    return [];
+  }
+}
+
+// --- Demo Position Monitoring Job ---
+let monitorDemoPositions;
+let demoMonitorInterval;
+try {
+  const demoMonitor = require('./jobs/demoPositionMonitor');
+  monitorDemoPositions = demoMonitor.monitorDemoPositions;
+  console.log('✅ Demo position monitor loaded');
+} catch (error) {
+  console.error('⚠️ Demo position monitor not found:', error.message);
+  // Create a mock function to prevent crashes
+  monitorDemoPositions = () => console.log('Demo position monitoring skipped - module not found');
+}
+
+// Start the monitoring interval regardless of whether the module was found
+demoMonitorInterval = setInterval(monitorDemoPositions, 60 * 1000); // every minute
+
+// Error handling middleware
+app.use((err, req, res, next) => {
+  console.error('❌ Server Error:', err.message);
+  console.error('Stack:', err.stack);
+  
+  res.status(err.status || 500).json({
+    error: process.env.NODE_ENV === 'production' 
+      ? 'Internal Server Error' 
+      : err.message,
+    timestamp: new Date().toISOString()
+  });
+});
+
+// 404 handler
+app.use('*', (req, res) => {
+  res.status(404).json({
+    error: 'Route not found',
+    path: req.originalUrl,
+    method: req.method,
+    timestamp: new Date().toISOString()
+  });
+});
+
+// --- Graceful Shutdown ---
+const gracefulShutdown = async (signal) => {
+  console.log(`\n📴 Received ${signal}. Shutting down gracefully...`);
+  
   // Clear all intervals
   clearInterval(priceHistoryInterval);
   clearInterval(signalGenerationInterval);
   clearInterval(marketUpdateInterval);
   clearInterval(portfolioUpdateInterval);
   clearInterval(demoMonitorInterval);
->>>>>>> 7ecbc269
-  
-  // Stochastic
-  if (stochastic.k < 20 && stochastic.d < 20) {
-    bullishSignals += 1;
-    signalStrength += 6;
-  }
-  if (stochastic.k > 80 && stochastic.d > 80) {
-    bearishSignals += 1;
-    signalStrength += 6;
-  }
-  
-  // Price momentum
-  const priceChange = ((currentPrice - previousPrice) / previousPrice) * 100;
-  if (Math.abs(priceChange) > 0.5) {
-    signalStrength += 5;
-  }
-  
-  // Volume confirmation (simulated)
-  if (volume > 1.2) {
-    signalStrength += 8;
-  }
-  
-  // Determine signal type and confidence
-  let signalType = null;
-  let confidence = 0;
-  
-  if (bullishSignals > bearishSignals && bullishSignals >= 2) {
-    signalType = 'BUY';
-    confidence = Math.min(95, 50 + signalStrength * marketMultiplier);
-  } else if (bearishSignals > bullishSignals && bearishSignals >= 2) {
-    signalType = 'SELL';
-    confidence = Math.min(95, 50 + signalStrength * marketMultiplier);
-  }
-  
-  // Apply volatility adjustment
-  if (volatility > 0.05) {
-    confidence *= 0.9; // Reduce confidence in high volatility
-  }
-  
-  // Market-specific confidence adjustments
-  if (asset.market === 'crypto') {
-    confidence *= 0.95; // Crypto is more volatile
-  } else if (asset.market === 'forex') {
-    confidence *= 1.05; // Forex is more predictable
-  }
-  
-  const shouldGenerateSignal = signalType && confidence >= 60 && signalStrength >= 25;
-  
-  return {
-    shouldGenerateSignal,
-    signalType,
-    confidence: Math.round(confidence),
-    signalStrength,
-    indicators: {
-      sma5, sma10, sma20, ema12, ema26, rsi, macd, bollinger, stochastic, volume
-    },
-    analysis: {
-      bullishSignals,
-      bearishSignals,
-      volatility,
-      priceChange,
-      currentPrice
-    }
-  };
-}
-
-// Enhanced signal generation
-async function generateEnhancedSignal(asset, analysis) {
-  try {
-    const currentPrice = analysis.analysis.currentPrice;
-    const volatility = analysis.analysis.volatility;
-    
-    // Calculate dynamic stop loss and take profit based on volatility and market
-    let stopLossPercent, takeProfitPercent;
-    
-    switch (asset.market) {
-      case 'crypto':
-        stopLossPercent = Math.max(2, volatility * 100 * 0.8);
-        takeProfitPercent = Math.max(4, volatility * 100 * 1.5);
-        break;
-      case 'forex':
-        stopLossPercent = Math.max(0.5, volatility * 100 * 0.6);
-        takeProfitPercent = Math.max(1, volatility * 100 * 1.2);
-        break;
-      case 'stocks':
-        stopLossPercent = Math.max(1.5, volatility * 100 * 0.7);
-        takeProfitPercent = Math.max(3, volatility * 100 * 1.3);
-        break;
-      case 'commodities':
-        stopLossPercent = Math.max(1, volatility * 100 * 0.75);
-        takeProfitPercent = Math.max(2, volatility * 100 * 1.4);
-        break;
-      default:
-        stopLossPercent = 2;
-        takeProfitPercent = 4;
-    }
-    
-    // Calculate prices
-    let entryPrice, targetPrice, stopLoss;
-    
-    if (analysis.signalType === 'BUY') {
-      entryPrice = currentPrice;
-      targetPrice = currentPrice * (1 + takeProfitPercent / 100);
-      stopLoss = currentPrice * (1 - stopLossPercent / 100);
-    } else {
-      entryPrice = currentPrice;
-      targetPrice = currentPrice * (1 - takeProfitPercent / 100);
-      stopLoss = currentPrice * (1 + stopLossPercent / 100);
-    }
-    
-    // Generate timeframe based on confidence and market
-    const timeframes = ['15M', '1H', '4H', '1D'];
-    let timeframe;
-    if (analysis.confidence >= 85) timeframe = '1D';
-    else if (analysis.confidence >= 75) timeframe = '4H';
-    else if (analysis.confidence >= 65) timeframe = '1H';
-    else timeframe = '15M';
-    
-    // Generate description
-    const description = generateSignalDescription(asset, analysis);
-    
-    const signalData = {
-      symbol: asset.symbol,
-      market: asset.market,
-      type: analysis.signalType,
-      confidence: analysis.confidence,
-      entryPrice:currentPrice,
-      targetPrice,
-      stopLoss,
-      timeframe,
-    }
-    
-    return signalData;
+  
+  // Close WebSocket server
+  wss.close(() => {
+    console.log('🔌 WebSocket server closed');
+  });
+  
+  // Close HTTP server
+  server.close(async () => {
+    console.log('🔌 HTTP server closed');
+    
+    try {
+      await mongoose.connection.close();
+      console.log('🗄️ MongoDB connection closed');
+    } catch (error) {
+      console.error('❌ Error closing MongoDB:', error.message);
+    }
+    
+    console.log('👋 Goodbye!');
+    process.exit(0);
+  });
+
+  // Force close after 10 seconds
+  setTimeout(() => {
+    console.error('❌ Could not close connections in time, forcefully shutting down');
+    process.exit(1);
+  }, 10000);
+};
+
+process.on('SIGINT', () => gracefulShutdown('SIGINT'));
+process.on('SIGTERM', () => gracefulShutdown('SIGTERM'));
+
+// Global error handlers
+process.on('unhandledRejection', (err, promise) => {
+  console.error('❌ Unhandled Promise Rejection:', err.message);
+  if (process.env.NODE_ENV !== 'development') {
+    console.error('Stack:', err.stack);
+    // Don't exit in development to prevent crashes during debugging
+    process.exit(1);
+  }
+});
+
+process.on('uncaughtException', (err) => {
+  console.error('❌ Uncaught Exception:', err.message);
+  console.error('Stack:', err.stack);
+  process.exit(1);
+});
+
+// Handle Windows CTRL+C
+if (process.platform === "win32") {
+  const rl = require("readline").createInterface({
+    input: process.stdin,
+    output: process.stdout
+  });
+
+  rl.on("SIGINT", () => {
+    process.emit("SIGINT");
+  });
+}
+
+// --- Start the Server ---
+const PORT = process.env.PORT || 5000;
+
+const startServer = async () => {
+  try {
+    server.listen(PORT, () => {
+      console.log(`🚀 Server running on port ${PORT}`);
+      console.log(`🌐 Health check: http://localhost:${PORT}/api/health`);
+      console.log(`📊 Market data: http://localhost:${PORT}/api/market/data`);
+      console.log(`📈 Signals: http://localhost:${PORT}/api/signals`);
+      console.log(`💼 Portfolio: http://localhost:${PORT}/api/portfolio`);
+      console.log(`📱 Environment: ${process.env.NODE_ENV || 'development'}`);
+      console.log(`📅 Started at: ${new Date().toISOString()}`);
+      
+      // API Key status
+      console.log('\n🔑 API Key Status:');
+      console.log(`Alpha Vantage: ${ALPHA_VANTAGE_KEY ? '✅ Available' : '❌ Missing'}`);
+      console.log(`Twelve Data: ${TWELVE_DATA_KEY ? '✅ Available' : '❌ Missing'}`);
+      console.log(`News API: ${process.env.NEWS_API_KEY ? '✅ Available' : '❌ Missing'}`);
+      
+      // Service status
+      console.log('\n🔧 Service Status:');
+      console.log(`MongoDB: ${mongoose.connection.readyState === 1 ? '✅ Connected' : '❌ Disconnected'}`);
+      console.log(`WebSocket: ✅ Running`);
+      console.log(`Price Updates: ✅ Every 5 seconds`);
+      console.log(`Market Updates: ✅ Every 5 minutes`);
+      console.log(`Portfolio Updates: ✅ Every 5 minutes`);
+      console.log(`Signal Generation: ✅ Every 15 minutes`);
+      console.log(`Demo Position Monitor: ✅ Every minute`);
+    });
   } catch (error) {
-    throw error;
-  }
-}+    console.error('❌ Failed to start server:', error.message);
+    
+    // Provide helpful troubleshooting information
+    if (error.message.includes('EADDRINUSE')) {
+      console.log('\n🔧 Port already in use:');
+      console.log(`Kill the process using port ${PORT} or use a different port`);
+      console.log(`Try: lsof -ti:${PORT} | xargs kill -9`);
+    }
+    
+    process.exit(1);
+  }
+};
+
+// Start the server
+console.log('🚀 Starting Apterra Trading App Backend...');
+console.log('📅 Startup Time:', new Date().toISOString());
+console.log('🌍 Current IP: 197.248.68.197 (Add to MongoDB whitelist if needed)');
+
+startServer();
+
+// API key warnings
+if (!ALPHA_VANTAGE_KEY) console.warn('⚠️ Alpha Vantage API key missing - forex/stocks data limited');
+if (!TWELVE_DATA_KEY) console.warn('⚠️ Twelve Data API key missing - commodities data limited');
+if (!process.env.NEWS_API_KEY) console.warn('⚠️ News API key missing - sentiment analysis disabled');
+
+// Export app for testing
+module.exports = app;